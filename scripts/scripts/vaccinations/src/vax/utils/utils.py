--- conflicted
+++ resolved
@@ -1,12 +1,8 @@
 import os
 import requests
 import tempfile
-<<<<<<< HEAD
 import re
-
-=======
 from urllib.error import HTTPError
->>>>>>> 18913e91
 
 from bs4 import BeautifulSoup
 import pandas as pd
